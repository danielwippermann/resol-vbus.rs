--- conflicted
+++ resolved
@@ -52,7 +52,6 @@
         env:
           LSAN_OPTIONS: "suppressions=lsan-suppressions.txt"
           RUSTFLAGS: "-Z sanitizer=leak"
-<<<<<<< HEAD
   # miri:
   #   runs-on: ubuntu-latest
   #   steps:
@@ -60,7 +59,7 @@
   #       with:
   #         submodules: true
   #     - run: |
-  #         echo "NIGHTLY=nightly-$(curl -s https://rust-lang.github.io/rustup-components-history/x86_64-unknown-linux-gnu/miri)" >> $GITHUB_ENV
+  #         echo "NIGHTLY=nightly-$(curl -s https://rust-lang.github.io/rustup-components-history/x86_64-unknown-linux-gnu/miri)" >> "$GITHUB_ENV"
   #     - name: Install ${{ env.NIGHTLY }}
   #       uses: dtolnay/rust-toolchain@master
   #       with:
@@ -82,36 +81,4 @@
   #       run: cargo test --release --test loom
   #       env:
   #         LOOM_MAX_PREEMPTIONS: 2
-  #         RUSTFLAGS: "--cfg loom"
-=======
-  miri:
-    runs-on: ubuntu-latest
-    steps:
-      - uses: actions/checkout@v4
-        with:
-          submodules: true
-      - run: |
-          echo "NIGHTLY=nightly-$(curl -s https://rust-lang.github.io/rustup-components-history/x86_64-unknown-linux-gnu/miri)" >> "$GITHUB_ENV"
-      - name: Install ${{ env.NIGHTLY }}
-        uses: dtolnay/rust-toolchain@master
-        with:
-          toolchain: ${{ env.NIGHTLY }}
-          components: miri
-      - name: cargo miri test
-        run: cargo miri test
-        env:
-          MIRIFLAGS: ""
-  loom:
-    runs-on: ubuntu-latest
-    steps:
-      - uses: actions/checkout@v4
-        with:
-          submodules: true
-      - name: Install stable
-        uses: dtolnay/rust-toolchain@stable
-      - name: cargo test --test loom
-        run: cargo test --release --test loom
-        env:
-          LOOM_MAX_PREEMPTIONS: 2
-          RUSTFLAGS: "--cfg loom"
->>>>>>> fabb82ab
+  #         RUSTFLAGS: "--cfg loom"